import struct
from fixate.core.exceptions import InstrumentError
from fixate.drivers.dso.helper import DSO
import time


class MSO_X_3000(DSO):
    REGEX_ID = "KEYSIGHT TECHNOLOGIES,[DM]SO-X|AGILENT TECHNOLOGIES,[DM]SO-X"
    INSTR_TYPE = "VISA"
    retrys_on_timeout = 1

    def __init__(self, instrument):
        super().__init__(instrument)
        self.display = "on"
        self.is_connected = True
        self._mode = "STOP"
        self._wave_acquired = False
        self._triggers_read = 0
        self.reset()
        self.instrument.query_delay = 0.2
        self._store = {}
        self.api = [
            ("source1.ch1", self.store, {"source1": "CHAN1"}),
            ("source1.ch2", self.store, {"source1": "CHAN2"}),
            ("source1.ch3", self.store, {"source1": "CHAN3"}),
            ("source1.ch4", self.store, {"source1": "CHAN4"}),
            ("source1.function", self.store, {"source1": "FUNC"}),
            ("source1.math", self.store, {"source1": "MATH"}),
            ("source1.wmemory1", self.store, {"source1": "WMEM1"}),
            ("source1.wmemory2", self.store, {"source1": "WMEM2"}),
            ("source2.ch1", self.store, {"source2": "CHAN1"}),
            ("source2.ch2", self.store, {"source2": "CHAN2"}),
            ("source2.ch3", self.store, {"source2": "CHAN3"}),
            ("source2.ch4", self.store, {"source2": "CHAN4"}),
            ("source2.function", self.store, {"source1": "FUNC"}),
            ("source2.math", self.store, {"source1": "MATH"}),
            ("source2.wmemory1", self.store, {"source1": "WMEM1"}),
            ("source2.wmemory2", self.store, {"source1": "WMEM2"}),
            ("ch1._call", self.write, "CHAN1:DISP {value:d}"),
            ("ch2._call", self.write, "CHAN2:DISP {value:d}"),
            ("ch3._call", self.write, "CHAN3:DISP {value:d}"),
            ("ch4._call", self.write, "CHAN4:DISP {value:d}"),
            ("ch1.scale", self.write, "CHAN1:SCAL {value}"),
            ("ch2.scale", self.write, "CHAN2:SCAL {value}"),
            ("ch3.scale", self.write, "CHAN3:SCAL {value}"),
            ("ch4.scale", self.write, "CHAN4:SCAL {value}"),
            ("ch1.offset", self.write, "CHAN1:OFFS {value}"),
            ("ch2.offset", self.write, "CHAN2:OFFS {value}"),
            ("ch3.offset", self.write, "CHAN3:OFFS {value}"),
            ("ch4.offset", self.write, "CHAN4:OFFS {value}"),
            ("ch1.coupling.ac", self.write, "CHAN1:COUP AC"),
            ("ch2.coupling.ac", self.write, "CHAN2:COUP AC"),
            ("ch3.coupling.ac", self.write, "CHAN3:COUP AC"),
            ("ch4.coupling.ac", self.write, "CHAN4:COUP AC"),
            ("ch1.coupling.dc", self.write, "CHAN1:COUP DC"),
            ("ch2.coupling.dc", self.write, "CHAN2:COUP DC"),
            ("ch3.coupling.dc", self.write, "CHAN3:COUP DC"),
            ("ch4.coupling.dc", self.write, "CHAN4:COUP DC"),
            ("ch1.probe.attenuation", self.write, "CHAN1:PROB {value}"),
            ("ch2.probe.attenuation", self.write, "CHAN2:PROB {value}"),
            ("ch3.probe.attenuation", self.write, "CHAN3:PROB {value}"),
            ("ch4.probe.attenuation", self.write, "CHAN4:PROB {value}"),
            ("time_base.scale", self.write, "TIM:SCAL {value}"),
            ("time_base.position", self.write, "TIM:POS {value}"),
            ("trigger.mode.edge._call", self.write, "TRIG:MODE EDGE"),
            ("trigger.mode.edge.level", self.write, "TRIG:EDGE:LEVEL {value}"),
            ("trigger.mode.edge.source.ch1", self.write, "TRIG:EDGE:SOUR CHAN1"),
            ("trigger.mode.edge.source.ch2", self.write, "TRIG:EDGE:SOUR CHAN2"),
            ("trigger.mode.edge.source.ch3", self.write, "TRIG:EDGE:SOUR CHAN3"),
            ("trigger.mode.edge.source.ch4", self.write, "TRIG:EDGE:SOUR CHAN4"),
            ("trigger.mode.edge.slope.rising", self.write, "TRIG:EDGE:SLOPE POS"),
            ("trigger.mode.edge.slope.falling", self.write, "TRIG:EDGE:SLOPE NEG"),
            ("trigger.mode.edge.slope.either", self.write, "TRIG:EDGE:SLOPE EITH"),
            ("trigger.mode.edge.slope.alternating", self.write, "TRIG:EDGE:SLOPE ALT"),
            ("trigger.sweep.normal", self.write, "TRIG:SWE NORM"),
            ("trigger.sweep.auto", self.write, "TRIG:SWE AUTO"),
            ("trigger.coupling.ac", self.write, "TRIG:COUP AC"),
            ("trigger.coupling.dc", self.write, "TRIG:COUP DC"),
            ("trigger.coupling.lf_reject", self.write, "TRIG:COUP LFR"),
            ("acquire.normal", self.write, "ACQ:TYPE NORM"),
            ("acquire.peak_detect", self.write, "ACQ:TYPE PEAK"),
            ("acquire.averaging", self.write, "ACQ:TYPE AVER;:ACQ:COUN {value}"),
            ("acquire.high_resolution", self.write, "ACQ:TYPE HRES"),
            ("events.trigger", self.query_bool, ":TER?"),
            # Measure
<<<<<<< HEAD
            ("measure.delay._call", self.query_after_acquire, "MEAS:DEL? {self._store[source1]},{self._store[source2]}"),
=======
            ("measure.define.threshold.percent", self.write, "MEAS:DEF THR,PERC,{upper},{middle},{lower}"),
            ("measure.define.threshold.absolute", self.write, "MEAS:DEF THR,ABS,{upper},{middle},{lower}"),
            ("measure.delay._call", self.query_value, "MEAS:DEL? {self._store[source1]},{self._store[source2]}"),
>>>>>>> 13888d10
            ("measure.delay.edges.rising.rising", self.write, "MEAS:DEF DEL, +1, +1"),
            ("measure.delay.edges.rising.falling", self.write, "MEAS:DEF DEL, +1, -1"),
            ("measure.delay.edges.falling.rising", self.write, "MEAS:DEF DEL, -1, +1"),
            ("measure.delay.edges.falling.falling", self.write, "MEAS:DEF DEL, -1, -1"),
            ("measure.phase", self.query_after_acquire, "MEAS:PHAS? {self._store[source1]},{self._store[source2]}"),
            ("measure.vratio.cycle", self.query_after_acquire, "MEAS:VRAT? CYCL,{self._store[source1]},{self._store[source2]}"),
            ("measure.vratio.display", self.query_after_acquire,
             "MEAS:VRAT? DISP,{self._store[source1]},{self._store[source2]}"),
            # Ch1 Measure
            ("measure.counter.ch1", self.query_after_acquire, "MEAS:COUN? CHAN1"),
            ("measure.duty.ch1", self.query_after_acquire, "MEAS:DUTY? CHAN1"),
            ("measure.fall_time.ch1", self.query_after_acquire, "MEAS:FALL? CHAN1"),
            ("measure.frequency.ch1", self.query_after_acquire, "MEAS:FREQ? CHAN1"),
            ("measure.cnt_edge_rising.ch1", self.query_after_acquire, "MEAS:NEDG? CHAN1"),
            ("measure.cnt_edge_falling.ch1", self.query_after_acquire, "MEAS:PEDG? CHAN1"),
            ("measure.cnt_pulse_positive.ch1", self.query_after_acquire, "MEAS:NPUL? CHAN1"),
            ("measure.cnt_pulse_negative.ch1", self.query_after_acquire, "MEAS:PPUL? CHAN1"),
            ("measure.period.ch1", self.query_after_acquire, "MEAS:PER? CHAN1"),
            ("measure.pulse_width.ch1", self.query_after_acquire, "MEAS:PWID? CHAN1"),
            ("measure.vamplitude.ch1", self.query_after_acquire, "MEAS:VAMP? CHAN1"),
            ("measure.vaverage.cycle.ch1", self.query_after_acquire, "MEAS:VAV? CYCL,CHAN1"),
            ("measure.vaverage.display.ch1", self.query_after_acquire, "MEAS:VAV? DISP,CHAN1"),
            ("measure.vbase.ch1", self.query_after_acquire, "MEAS:VBAS? CHAN1"),
            ("measure.vmax.ch1", self.query_after_acquire, "MEAS:VMAX? CHAN1"),
            ("measure.vmin.ch1", self.query_after_acquire, "MEAS:VMIN? CHAN1"),
            ("measure.vpp.ch1", self.query_after_acquire, "MEAS:VPP? CHAN1"),
            ("measure.vrms.dc.cycle.ch1", self.query_after_acquire, "MEAS:VRMS? CYCL,DC,CHAN1"),
            ("measure.vrms.dc.display.ch1", self.query_after_acquire, "MEAS:VRMS? DISP,DC,CHAN1"),
            ("measure.vrms.ac.cycle.ch1", self.query_after_acquire, "MEAS:VRMS? CYCL,AC,CHAN1"),
            ("measure.vrms.ac.display.ch1", self.query_after_acquire, "MEAS:VRMS? DISP,AC,CHAN1"),
            ("measure.xmax.ch1", self.query_after_acquire, "MEAS:XMAX? CHAN1"),
            ("measure.xmin.ch1", self.query_after_acquire, "MEAS:XMIN? CHAN1"),
            # Ch2 Measure
            ("measure.counter.ch2", self.query_after_acquire, "MEAS:COUN? CHAN2"),
            ("measure.duty.ch2", self.query_after_acquire, "MEAS:DUTY? CHAN2"),
            ("measure.fall_time.ch2", self.query_after_acquire, "MEAS:FALL? CHAN2"),
            ("measure.frequency.ch2", self.query_after_acquire, "MEAS:FREQ? CHAN2"),
            ("measure.cnt_edge_rising.ch2", self.query_after_acquire, "MEAS:NEDG? CHAN2"),
            ("measure.cnt_edge_falling.ch2", self.query_after_acquire, "MEAS:PEDG? CHAN2"),
            ("measure.cnt_pulse_positive.ch2", self.query_after_acquire, "MEAS:NPUL? CHAN2"),
            ("measure.cnt_pulse_negative.ch2", self.query_after_acquire, "MEAS:PPUL? CHAN2"),
            ("measure.period.ch2", self.query_after_acquire, "MEAS:PER? CHAN2"),
            ("measure.pulse_width.ch2", self.query_after_acquire, "MEAS:PWID? CHAN2"),
            ("measure.vamplitude.ch2", self.query_after_acquire, "MEAS:VAMP? CHAN2"),
            ("measure.vaverage.cycle.ch2", self.query_after_acquire, "MEAS:VAV? CYCL,CHAN2"),
            ("measure.vaverage.display.ch2", self.query_after_acquire, "MEAS:VAV? DISP,CHAN2"),
            ("measure.vbase.ch2", self.query_after_acquire, "MEAS:VBAS? CHAN2"),
            ("measure.vmax.ch2", self.query_after_acquire, "MEAS:VMAX? CHAN2"),
            ("measure.vmin.ch2", self.query_after_acquire, "MEAS:VMIN? CHAN2"),
            ("measure.vpp.ch2", self.query_after_acquire, "MEAS:VPP? CHAN2"),
            ("measure.vrms.dc.cycle.ch2", self.query_after_acquire, "MEAS:VRMS? CYCL,DC,CHAN2"),
            ("measure.vrms.dc.display.ch2", self.query_after_acquire, "MEAS:VRMS? DISP,DC,CHAN2"),
            ("measure.vrms.ac.cycle.ch2", self.query_after_acquire, "MEAS:VRMS? CYCL,AC,CHAN2"),
            ("measure.vrms.ac.display.ch2", self.query_after_acquire, "MEAS:VRMS? DISP,AC,CHAN2"),
            ("measure.xmax.ch2", self.query_after_acquire, "MEAS:XMAX? CHAN2"),
            ("measure.xmin.ch2", self.query_after_acquire, "MEAS:XMIN? CHAN2"),
            # Ch3 Measure
            ("measure.counter.ch3", self.query_after_acquire, "MEAS:COUN? CHAN3"),
            ("measure.duty.ch3", self.query_after_acquire, "MEAS:DUTY? CHAN3"),
            ("measure.fall_time.ch3", self.query_after_acquire, "MEAS:FALL? CHAN3"),
            ("measure.frequency.ch3", self.query_after_acquire, "MEAS:FREQ? CHAN3"),
            ("measure.cnt_edge_rising.ch3", self.query_after_acquire, "MEAS:NEDG? CHAN3"),
            ("measure.cnt_edge_falling.ch3", self.query_after_acquire, "MEAS:PEDG? CHAN3"),
            ("measure.cnt_pulse_positive.ch3", self.query_after_acquire, "MEAS:NPUL? CHAN3"),
            ("measure.cnt_pulse_negative.ch3", self.query_after_acquire, "MEAS:PPUL? CHAN3"),
            ("measure.period.ch3", self.query_after_acquire, "MEAS:PER? CHAN3"),
            ("measure.pulse_width.ch3", self.query_after_acquire, "MEAS:PWID? CHAN3"),
            ("measure.vamplitude.ch3", self.query_after_acquire, "MEAS:VAMP? CHAN3"),
            ("measure.vaverage.cycle.ch3", self.query_after_acquire, "MEAS:VAV? CYCL,CHAN3"),
            ("measure.vaverage.display.ch3", self.query_after_acquire, "MEAS:VAV? DISP,CHAN3"),
            ("measure.vbase.ch3", self.query_after_acquire, "MEAS:VBAS? CHAN3"),
            ("measure.vmax.ch3", self.query_after_acquire, "MEAS:VMAX? CHAN3"),
            ("measure.vmin.ch3", self.query_after_acquire, "MEAS:VMIN? CHAN3"),
            ("measure.vpp.ch3", self.query_after_acquire, "MEAS:VPP? CHAN3"),
            ("measure.vrms.dc.cycle.ch3", self.query_after_acquire, "MEAS:VRMS? CYCL,DC,CHAN3"),
            ("measure.vrms.dc.display.ch3", self.query_after_acquire, "MEAS:VRMS? DISP,DC,CHAN3"),
            ("measure.vrms.ac.cycle.ch3", self.query_after_acquire, "MEAS:VRMS? CYCL,AC,CHAN3"),
            ("measure.vrms.ac.display.ch3", self.query_after_acquire, "MEAS:VRMS? DISP,AC,CHAN3"),
            ("measure.xmax.ch3", self.query_after_acquire, "MEAS:XMAX? CHAN3"),
            ("measure.xmin.ch3", self.query_after_acquire, "MEAS:XMIN? CHAN3"),
            # Ch4 Measure
            ("measure.counter.ch4", self.query_after_acquire, "MEAS:COUN? CHAN4"),
            ("measure.duty.ch4", self.query_after_acquire, "MEAS:DUTY? CHAN4"),
            ("measure.fall_time.ch4", self.query_after_acquire, "MEAS:FALL? CHAN4"),
            ("measure.frequency.ch4", self.query_after_acquire, "MEAS:FREQ? CHAN4"),
            ("measure.cnt_edge_rising.ch4", self.query_after_acquire, "MEAS:NEDG? CHAN4"),
            ("measure.cnt_edge_falling.ch4", self.query_after_acquire, "MEAS:PEDG? CHAN4"),
            ("measure.cnt_pulse_positive.ch4", self.query_after_acquire, "MEAS:NPUL? CHAN4"),
            ("measure.cnt_pulse_negative.ch4", self.query_after_acquire, "MEAS:PPUL? CHAN4"),
            ("measure.period.ch4", self.query_after_acquire, "MEAS:PER? CHAN4"),
            ("measure.pulse_width.ch4", self.query_after_acquire, "MEAS:PWID? CHAN4"),
            ("measure.vamplitude.ch4", self.query_after_acquire, "MEAS:VAMP? CHAN4"),
            ("measure.vaverage.cycle.ch4", self.query_after_acquire, "MEAS:VAV? CYCL,CHAN4"),
            ("measure.vaverage.display.ch4", self.query_after_acquire, "MEAS:VAV? DISP,CHAN4"),
            ("measure.vbase.ch4", self.query_after_acquire, "MEAS:VBAS? CHAN4"),
            ("measure.vmax.ch4", self.query_after_acquire, "MEAS:VMAX? CHAN4"),
            ("measure.vmin.ch4", self.query_after_acquire, "MEAS:VMIN? CHAN4"),
            ("measure.vpp.ch4", self.query_after_acquire, "MEAS:VPP? CHAN4"),
            ("measure.vrms.dc.cycle.ch4", self.query_after_acquire, "MEAS:VRMS? CYCL,DC,CHAN4"),
            ("measure.vrms.dc.display.ch4", self.query_after_acquire, "MEAS:VRMS? DISP,DC,CHAN4"),
            ("measure.vrms.ac.cycle.ch4", self.query_after_acquire, "MEAS:VRMS? CYCL,AC,CHAN4"),
            ("measure.vrms.ac.display.ch4", self.query_after_acquire, "MEAS:VRMS? DISP,AC,CHAN4"),
            ("measure.xmax.ch4", self.query_after_acquire, "MEAS:XMAX? CHAN4"),
            ("measure.xmin.ch4", self.query_after_acquire, "MEAS:XMIN? CHAN4"),
            # Function Measure
            ("measure.duty.function", self.query_after_acquire, "MEAS:DUTY? FUNC"),
            ("measure.fall_time.function", self.query_after_acquire, "MEAS:FALL? FUNC"),
            ("measure.frequency.function", self.query_after_acquire, "MEAS:FREQ? FUNC"),
            ("measure.cnt_edge_rising.function", self.query_after_acquire, "MEAS:NEDG? FUNC"),
            ("measure.cnt_edge_falling.function", self.query_after_acquire, "MEAS:PEDG? FUNC"),
            ("measure.cnt_pulse_positive.function", self.query_after_acquire, "MEAS:NPUL? FUNC"),
            ("measure.cnt_pulse_negative.function", self.query_after_acquire, "MEAS:PPUL? FUNC"),
            ("measure.period.function", self.query_after_acquire, "MEAS:PER? FUNC"),
            ("measure.pulse_width.function", self.query_after_acquire, "MEAS:PWID? FUNC"),
            ("measure.vamplitude.function", self.query_after_acquire, "MEAS:VAMP? FUNC"),
            ("measure.vaverage.cycle.function", self.query_after_acquire, "MEAS:VAV? CYCL,FUNC"),
            ("measure.vaverage.display.function", self.query_after_acquire, "MEAS:VAV? DISP,FUNC"),
            ("measure.vbase.function", self.query_after_acquire, "MEAS:VBAS? FUNC"),
            ("measure.vmax.function", self.query_after_acquire, "MEAS:VMAX? FUNC"),
            ("measure.vmin.function", self.query_after_acquire, "MEAS:VMIN? FUNC"),
            ("measure.vpp.function", self.query_after_acquire, "MEAS:VPP? FUNC"),
            ("measure.vrms.dc.cycle.function", self.query_after_acquire, "MEAS:VRMS? CYCL,DC,FUNC"),
            ("measure.vrms.dc.display.function", self.query_after_acquire, "MEAS:VRMS? DISP,DC,FUNC"),
            ("measure.vrms.ac.cycle.function", self.query_after_acquire, "MEAS:VRMS? CYCL,AC,FUNC"),
            ("measure.vrms.ac.display.function", self.query_after_acquire, "MEAS:VRMS? DISP,AC,FUNC"),
            ("measure.xmax.function", self.query_after_acquire, "MEAS:XMAX? FUNC"),
            ("measure.xmin.function", self.query_after_acquire, "MEAS:XMIN? FUNC"),
            # MATH,Measure
            ("measure.duty.math", self.query_after_acquire, "MEAS:DUTY? MATH"),
            ("measure.fall_time.math", self.query_after_acquire, "MEAS:FALL? MATH"),
            ("measure.frequency.math", self.query_after_acquire, "MEAS:FREQ? MATH"),
            ("measure.cnt_edge_rising.math", self.query_after_acquire, "MEAS:NEDG? MATH"),
            ("measure.cnt_edge_falling.math", self.query_after_acquire, "MEAS:PEDG? MATH"),
            ("measure.cnt_pulse_positive.math", self.query_after_acquire, "MEAS:NPUL? MATH"),
            ("measure.cnt_pulse_negative.math", self.query_after_acquire, "MEAS:PPUL? MATH"),
            ("measure.period.math", self.query_after_acquire, "MEAS:PER? MATH"),
            ("measure.pulse_width.math", self.query_after_acquire, "MEAS:PWID? MATH"),
            ("measure.vamplitude.math", self.query_after_acquire, "MEAS:VAMP? MATH"),
            ("measure.vaverage.cycle.math", self.query_after_acquire, "MEAS:VAV? CYCL,MATH"),
            ("measure.vaverage.display.math", self.query_after_acquire, "MEAS:VAV? DISP,MATH"),
            ("measure.vbase.math", self.query_after_acquire, "MEAS:VBAS? MATH"),
            ("measure.vmax.math", self.query_after_acquire, "MEAS:VMAX? MATH"),
            ("measure.vmin.math", self.query_after_acquire, "MEAS:VMIN? MATH"),
            ("measure.vpp.math", self.query_after_acquire, "MEAS:VPP? MATH"),
            ("measure.vrms.dc.cycle.math", self.query_after_acquire, "MEAS:VRMS? CYCL,DC,MATH"),
            ("measure.vrms.dc.display.math", self.query_after_acquire, "MEAS:VRMS? DISP,DC,MATH"),
            ("measure.vrms.ac.cycle.math", self.query_after_acquire, "MEAS:VRMS? CYCL,AC,MATH"),
            ("measure.vrms.ac.display.math", self.query_after_acquire, "MEAS:VRMS? DISP,AC,MATH"),
            ("measure.xmax.math", self.query_after_acquire, "MEAS:XMAX? MATH"),
            ("measure.xmin.math", self.query_after_acquire, "MEAS:XMIN? MATH"),
        ]
        self.init_api()
        self.instrument.timeout = 1000

    def single(self):
        """
        Sets up the oscilliscope for a single shot triggered measurement
        Does multiple steps to ensure that at the end of this call that the oscilloscope is primed for a trigger
        1. Sets mode to stop to ensure that only one measurement will occur
        2. Clears the status registers
        3. Sets the mode to single
        4. Monitors the registers until the trigger is armed
        :return:
        """
        self._triggers_read = 0
        self.query(":STOP;*CLS;*OPC?")
        self.instrument.write(":SINGLE")
        while True:
            if self.query_ascii_value(":AER?"):
                break
            time.sleep(0.1)
        self._mode = "SINGLE"
        self._wave_acquired = False

    def run(self):
        self._triggers_read = 0
        self.query(":STOP;*CLS;*OPC?")
        self.instrument.write(":RUN")
        while True:
            if self.query_ascii_value(":AER?"):
                break
            time.sleep(0.1)
        self._mode = "RUN"
        self._wave_acquired = False

    def stop(self):
        self._triggers_read = 0
        self.instrument.write(":STOP")
        self._mode = "STOP"
        self._wave_acquired = False

    def _write(self, value):
        self.instrument.write(value)
        self._raise_if_error()

    def acquire(self, acquire_type="normal", averaging_samples=0):
        """
        :param channel
         string indicating the channel eg. 1, 2, 3, 4, FUNC,(FUNC,includes MATH,functions)
        :param acquire_type:
         "normal"
         "averaging"
         "hresolution" - High Resolution
         "peak" - Peak Detect
        :param averaging_samples:
         averaging_samples: number of samples used when acquire_type is set to averaging
        :return:
        """
        self.write("TIMebase:MODE MAIN")
        if acquire_type.lower() == "normal":
            self.write(":ACQuire:TYPE normal")
        elif acquire_type.lower() == "averaging":
            self.write(":ACQuire:TYPE average")
            self.write(":ACQuire:COUNt {}".format(averaging_samples))
        elif acquire_type.lower() == "hresolution":
            self.write(":ACQuire:TYPE hresolution")
        elif acquire_type.lower() == "peak":
            self.write(":ACQuire:TYPE peak")
        else:
            raise ValueError("Invalid acquire type {}".format(acquire_type))

    def waveform_preamble(self):
        values = self.query_ascii_values(":WAV:PRE?")
        wav_form_dict = {"0": "BYTE",
                         "1": "WORD",
                         "4": "ASCii"}
        acq_type_dict = {"0": "NORMAL",
                         "1": "PEAK",
                         "2": "AVERAGE",
                         "3": "HIGH RESOLUTION"}
        labels = ["format", "acquire", "wav_points", "avg_cnt", "x_increment", "x_origin", "x_reference", "y_increment",
                  "y_origin", "y_reference"]
        preamble = {}
        for index, val in enumerate(values):
            if index == 0:
                preamble["format"] = wav_form_dict[str(int(values[0]))]
            elif index == 1:
                preamble["acquire"] = acq_type_dict[str(int(values[1]))]
            else:
                preamble[labels[index]] = val
        return preamble

    def waveform_values(self, signals, file_name='', file_type='csv'):
        """
        :param signals:
         The channel ie "1", "2", "3", "4", "MATH", "FUNC"
        :param file_name:
         If
        :param file_type:
        :return:
        """
        signals = self.digitize(signals)
        return_vals = {}
        for sig in signals:
            return_vals[sig] = []
            results = return_vals[sig]
            self.write(":WAV:SOUR {}".format(sig))
            self.write(":WAV:FORM BYTE")
            self.write(":WAV:POIN:MODE RAW")
            preamble = self.waveform_preamble()
            data = self.retrieve_waveform_data()
            for index, datum in enumerate(data):
                time_val = index * preamble["x_increment"]
                y_val = preamble["y_origin"] + (datum - preamble["y_reference"]) * preamble["y_increment"]
                results.append((time_val, y_val))
        if file_name and file_type == 'csv':  # Needs work for multiple references
            with open(file_name, 'w') as f:
                f.write("x,y")
                for label in sorted(preamble):
                    f.write(",{},{}".format(label, preamble[label]))
                f.write('\n')
                for time_val, y_val in enumerate(results):
                    f.write("{time_val},{voltage}\n".format(time_val=time_val, voltage=y_val))
        elif file_name and file_type == 'bin':
            raise NotImplemented("Binary Output not implemented")
        return results

    def retrieve_waveform_data(self):
        self.instrument.write(":WAV:DATA?")
        time.sleep(0.2)
        data = self.read_raw()[:-1]  # Strip \n
        if data[0:1] != '#'.encode():
            raise InstrumentError("Pound Character missing in waveform data response")
        valid_bytes = data[int(data[1:2]) + 2:]  # data[1] denotes length value digits
        values = struct.unpack("%dB" % len(valid_bytes), valid_bytes)
        return values

    def digitize(self, signals):
        signals = [self.validate_signal(sig) for sig in signals]
        self.write(":DIG {}".format(','.join(signals)))
        return signals

    def validate_signal(self, signal):
        """
        :param signal: String ie. "1", "2", "3", "4", "func", "math"
        :return:
        """
        try:
            if not (1 <= int(signal) <= 4):
                raise ValueError("Invalid source channel {}".format(signal))
            else:
                signal = "CHAN{}".format(int(signal))
        except ValueError:
            if signal.lower() not in ["func", "math"]:
                raise ValueError("Invalid source channel {}".format(signal))
            signal = signal.lower()
        return signal

    def reset(self):
        self.instrument.write("*CLS;*RST;:STOP")
        time.sleep(0.15)
        self._check_errors()

    def auto_scale(self):
        self.write(":AUT")

    def save_setup(self, file_name):
        self.instrument.timeout = 5000
        try:
            with open(file_name, 'w') as f:
                setup = self.query(":SYSTem:SETup?")
                f.write(setup)
        finally:
            self.instrument.timeout = 1000

    def load_setup(self, file_name):
        self.instrument.timeout = 5000
        try:
            with open(file_name, 'r') as f:
                setup = f.read()
            self.write(":SYSTem:SETup {}".format(setup))
        finally:
            self.instrument.timeout = 1000

    def query(self, value):
        try:
            response = self.instrument.query(value)
        finally:
            self._raise_if_error()
        return response

    def query_bool(self, value):
        return bool(self.query_ascii_value(value))

    def query_binary_values(self, value):
        response = self.instrument.query_binary_values(value)
        self._raise_if_error()
        return response

    def query_ascii_values(self, value):
        response = self.instrument.query_ascii_values(value)
        self._raise_if_error()
        return response

    def query_ascii_value(self, value):
        return self.query_ascii_values(value)[0]

    def query_value(self, base_str, *args, **kwargs):
        formatted_string = self._format_string(base_str, **kwargs)
        return self.query_ascii_value(formatted_string)

    def query_after_acquire(self, base_str, *args, **kwargs):
        self.wait_for_acquire()
        try:
            self.query_value(base_str, *args, **kwargs)
        except:
            self.instrument.close()
            self.instrument.open()
            raise

    def wait_for_trigger(self, timeout):
        """
        :param timeout: timeout in seconds waiting for a trigger
        Exception raised on timeout
        :return:
        """
        for x in range(timeout * 10):
            if self.query_ascii_value("*TER?"):
                self._triggers_read += 1
                return
            time.sleep(0.1)
        raise TimeoutError("Timeout waiting for trigger")

    def wait_for_acquire(self):
        if not self._triggers_read:
            self.wait_for_trigger(1)

        if self._wave_acquired:
            return

        elif self._mode == "SINGLE":
            # Wait for mode to change to stop
            while not self.query_ascii_value(":OPER:COND?") & 1 << 3:
                pass
            self._wave_acquired = True
            return
        elif self._mode == "RUN":
            self._wave_acquired = True  # Can't detect a complete acquire, just going to have to risk it
            return
        else:
            raise Exception("Cannot acquire waveform in this mode: {}".format(self._mode))

    def read_raw(self):
        data = self.instrument.read_raw()
        self._raise_if_error()
        return data

    def _check_errors(self):
        resp = self.instrument.query("SYST:ERR?")
        code, msg = resp.strip('\n').split(',')
        code = int(code)
        msg = msg.strip('"')
        return code, msg

    def _raise_if_error(self):
        errors = []
        while True:
            code, msg = self._check_errors()
            if code != 0:
                errors.append((code, msg))
            else:
                break
        if errors:
            raise InstrumentError("Error(s) Returned from DSO\n" +
                                  "\n".join(["Code: {}\nMessage:{}".format(code, msg) for code, msg in errors]))

    def __enter__(self):
        return self

    def __exit__(self, exc_type, exc_val, exc_tb):
        self.instrument.close()
        self.is_connected = False

    def write(self, base_str, *args, **kwargs):
        formatted_string = self._format_string(base_str, **kwargs)
        self._write(formatted_string)

    def _format_string(self, base_str, **kwargs):
        kwargs['self'] = self
        prev_string = base_str
        cur_string = ""
        while True:
            cur_string = prev_string.format(**kwargs)
            if cur_string == prev_string:
                break
            prev_string = cur_string
        return cur_string

    def store(self, store_dict, *args, **kwargs):
        """
        Store a dictionary of values in TestClass
        :param kwargs:
        Dictionary containing the parameters to store
        :return:
        """
        new_dict = store_dict.copy()
        for k, v in store_dict.items():
            # I want the same function from write to set up the string before putting it in new_dict
            try:
                new_dict[k] = v.format(**kwargs)
            except:
                pass
        self._store.update(new_dict)

    def store_and_write(self, params, *args, **kwargs):
        base_str, store_dict = params
        self.store(store_dict)
        self.write(base_str, *args, **kwargs)<|MERGE_RESOLUTION|>--- conflicted
+++ resolved
@@ -83,13 +83,9 @@
             ("acquire.high_resolution", self.write, "ACQ:TYPE HRES"),
             ("events.trigger", self.query_bool, ":TER?"),
             # Measure
-<<<<<<< HEAD
             ("measure.delay._call", self.query_after_acquire, "MEAS:DEL? {self._store[source1]},{self._store[source2]}"),
-=======
             ("measure.define.threshold.percent", self.write, "MEAS:DEF THR,PERC,{upper},{middle},{lower}"),
             ("measure.define.threshold.absolute", self.write, "MEAS:DEF THR,ABS,{upper},{middle},{lower}"),
-            ("measure.delay._call", self.query_value, "MEAS:DEL? {self._store[source1]},{self._store[source2]}"),
->>>>>>> 13888d10
             ("measure.delay.edges.rising.rising", self.write, "MEAS:DEF DEL, +1, +1"),
             ("measure.delay.edges.rising.falling", self.write, "MEAS:DEF DEL, +1, -1"),
             ("measure.delay.edges.falling.rising", self.write, "MEAS:DEF DEL, -1, +1"),
