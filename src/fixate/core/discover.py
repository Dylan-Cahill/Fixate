--- conflicted
+++ resolved
@@ -160,16 +160,9 @@
 def _visa_id_query(instrument):
     instr = fixate.config.RESOURCES["VISA_RESOURCE_MANAGER"].open_resource(instrument, query_delay=0.1)
     try:
-<<<<<<< HEAD
-        instr.timeout = 100
         instr.clear()
-=======
-
-        instr = fixate.config.RESOURCES["VISA_RESOURCE_MANAGER"].open_resource(instrument, query_delay=0.1)
-
         instr.timeout = 1000
 
->>>>>>> f73e937d
         resp = instr.query("*IDN?")
 
         if resp:
