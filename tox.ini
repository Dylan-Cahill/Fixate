[tox]
<<<<<<< HEAD
envlist = py37,py38,py39,black,mypy
=======
envlist = py37,py38,py39,py310,black
>>>>>>> 49c393ea
isolated_build = True

[testenv]
extras = test
commands = pytest --junitxml=junit/test-results.xml --cov=fixate --cov-report=xml --cov-report=html -m "not drivertest"

# I've removed the pin on PyDAQmx but going to leave this here for the moment
# in case I need to put it back.
# <58.0.0 for PyDAQmx==1.3 which uses 2to3, which was deprecated in 58.0.0
# Later versions of PyDAQmx fix this, but there are some breaking changes
# that we need to fix first.
# deps =
#     setuptools < 58.0.0

[testenv:build]
basepython = python3
skip_install = true
deps = build
commands =
    python -m build .

[testenv:black]
basepython = python3
skip_install = true
deps = black==22.3.0
commands = black --check src test scripts {posargs}

[pytest]
# https://docs.pytest.org/en/stable/deprecations.html#junit-family-default-value-change-to-xunit2
junit_family=xunit2
python_classes =
testpaths = test
addopts = --ignore=test/manual
<<<<<<< HEAD

[testenv:mypy]
basepython = python3
skip_install = true
deps = mypy==0.971
# set the cache local to the environment to prevent weird interactions
# with local and tox mypy using eachother's caches
commands = mypy --cache-dir="{envdir}/mypy_cache"
=======
markers = 
	drivertest : Fixate driver test

>>>>>>> 49c393ea
<|MERGE_RESOLUTION|>--- conflicted
+++ resolved
@@ -1,9 +1,5 @@
 [tox]
-<<<<<<< HEAD
-envlist = py37,py38,py39,black,mypy
-=======
-envlist = py37,py38,py39,py310,black
->>>>>>> 49c393ea
+envlist = py37,py38,py39,py310,black,mypy
 isolated_build = True
 
 [testenv]
@@ -37,7 +33,8 @@
 python_classes =
 testpaths = test
 addopts = --ignore=test/manual
-<<<<<<< HEAD
+markers = 
+	drivertest : Fixate driver test
 
 [testenv:mypy]
 basepython = python3
@@ -45,9 +42,4 @@
 deps = mypy==0.971
 # set the cache local to the environment to prevent weird interactions
 # with local and tox mypy using eachother's caches
-commands = mypy --cache-dir="{envdir}/mypy_cache"
-=======
-markers = 
-	drivertest : Fixate driver test
-
->>>>>>> 49c393ea
+commands = mypy --cache-dir="{envdir}/mypy_cache"